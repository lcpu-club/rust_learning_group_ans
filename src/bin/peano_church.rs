#![cfg(not(oj_no_merge))]
//! Explore generic type, trait and closure with Peano numerals and
//! Church numerals.

/// ### How should you complete this section?
/// Just read the file, complete it and run. You could submit this file once
/// you see `All tests passed` after running `cargo run`.
<<<<<<< HEAD
/// 
/// ### Implement natural number in another way.
/// Natural number could be represented by unsigned number in Rust as well as in
/// most imperative programming languages. However the definition of natural number
/// could be derived from Peano Axiom or Lambda Calculus as well. We are going to
/// implement basic Peano numerals and Church numarals in this chapter to grasp 
/// some functional programming features of Rust and understand Rust polymorphism
/// and closure. You could see how `trait` in Rust regulates shared behaviors of
/// types in Rust and that generic parameter is used when you don't want to give
/// a specific associated type to another type in this section.
/// 
/// ### How to define a natural number with Peano Axiom?
=======
///
/// ### Is Rust a functional programming language?
/// 1. No, Rust is a instructional programming language.
///    - (1) Because we have all these loops, variables and endless side-
///        effects.
///    - (2) Function is not first-class member in Rust. If we want to
///        pass a function as an argument, you'll need keywords `dyn`
///        and some wrapping helpers like `Rc` and `Box`, just to make
///        compiler happy. After all, rustc need to arrange memory
///        layout for you.
///    - (3) ...
///
/// 2. Eh, Rust is like a functional programming language in some aspects.
///    - (1) Rust have powerful functional-like functionalities (Hahaha).
///        Like some common methods `for_each`, `map`, `reduce`, `filter`
///        on iterators, and `match` pattern of course, which is one of
///        the kernel concepts in common functional programming languages,
///        and Rust integrated them into itself very well.
///    - (2) When programming with Rust, you think differently from program-
///        ming with C. When using C, you should always keep in your mind
///        the layout of memory, which pointer points to heap, which memory
///        should be freed to make your program behave well. In a word, you
///        are manipulating "memory" in C. But in Rust, you're always mani-
///        pulating `value` instead of "memory" itself directly. I mean,
///        Rust has provided you with a layer of abstraction.
///
/// ### How to define a natural number?
>>>>>>> 9b907812
/// A Peano definition of natural number is: a natural number is either zero,
/// or successor of another natural number.
///
/// So it's clear how to define a Peano style natural number representation in Rust.
/// We choose to use `enum` as it coult hold different `states` of a type.
<<<<<<< HEAD
/// 
/// ```no_run
=======
///
/// ```rust
>>>>>>> 9b907812
/// #[derive(Debug, Clone, PartialEq)]
/// enum Peano {
///     O,              // Zero is natural number.
///     S(Rc<Peano>),   // Successor of a natural number is a natural number.
/// }
/// ```
/// We could implement `From<usize>` trait for our `enum Peano`.
/// Yes, you could implement trait for enum as well, not only struct.
///
/// There'are so many traits in Rust standard library for you to explore.
/// For now let's learn `From` trait and `Into` trait first.
///
/// As we have known, `trait` defines a set of shared behavior of different types.
/// For example, we want to get `usize` value from different types. We may want to
/// turn a numeral `42` into String "42". Or, we want to extract a numeral 42 directly
/// from a JSON stream. Or, we could turn a Rust native `usize` value into Peano-style
/// natural number. Then we could implement `From<usize>` trait for them.
<<<<<<< HEAD
/// ```
=======
/// ```rust
>>>>>>> 9b907812
/// impl From<usize> for String;
/// impl Into<usize> for JsonStream; // Pseudo type `JsonStream`.
/// impl From<usize> for Peano;
/// ```
///
/// Complete these two implementations.
/// ```no_run
/// impl From<usize> for Peano {
///     fn from(value: usize) -> Self {
///         todo!()
///     }
/// }
/// impl Into<usize> for Peano {
///     fn into(self) -> usize {
///         todo!()
///     }
/// }
/// ```
///
/// ### Normal implementation.
///
/// For a Peano number, we could find its predecessor and successor with method
/// `pred` and `succ`.
/// For example, predecessor of Peano 3 is Peano 2. And successor of Peano 3 is
/// Peano 4.
///
/// We define 0's predecessor as 0 arbitrarily.
///
/// Complete the definition of `pred` and `succ` here. You may want to use `match`
/// pattern for this exercise. (`match` pattern is powerful!)
/// ```no_run
/// impl Peano {
///     fn pred(self) -> Self {
///         todo!()
///     }
///     fn succ(self) -> Self {
///         todo!()
///     }
/// }
/// ```
/// So what is trait `Add`? It describes the behavior when we apply `+` to
/// two Peano numbers. More generally speaking, `Add<T>` describes the behavior
/// when we apply `+` to two `T` typed values.
///
/// It's definition is:
<<<<<<< HEAD
/// ```
=======
/// ```rust
>>>>>>> 9b907812
/// trait Add {
///     type Output;
///     fn add(self, rhs: Self) -> Self::Output;
/// }
/// ```
///
///
/// `type Output` is "associated type" of this trait. In our example, it
/// describes "what type will we get when applying `+` to two Peano numbers?".
///
/// So we could say, `type Output = Peano`, which means "we will get a Peano
/// numeral number by adding two Peano numeral numbers"!
///
/// Then `fn add` tell Rust how to add these two values.
/// After implementing `Add` for Peano, this piece of code should pass test.
<<<<<<< HEAD
/// 
/// ```
=======
///
/// ```rust
>>>>>>> 9b907812
/// let peano_2: Peano = 2.into();
/// let peano_3: Peano = 3.into();
/// let peano_5: Peano = 5.into();
/// assert_eq!(peano_2 + peano_3, peano_5);
/// ```
///
/// It's like rewriting `operator+` in C++, isn't it?
<<<<<<< HEAD
/// 
/// ```no_run
=======
///
/// ```rust
>>>>>>> 9b907812
/// impl Add for Peano {
///     type Output = Peano;
///     fn add(self, rhs: Self) -> Self::Output {
///         match (self, rhs) {
///             (Peano::O, Peano::O) => Peano::O,
///             (Peano::O, rhs) => rhs,
///             (lhs, Peano::O) => lhs,
///             (lhs, rhs) => lhs.succ() + rhs.pred(),
///         }
///     }
/// }
/// ```
///
/// Similarly, trait `Sub` describes how to apply `-` to `enum Peano`.
/// Complete the implementation. Don't forget `type Output`.
/// ```no_run
/// impl Sub for Peano {
///     todo!()
/// }
/// ```
/// Once again, Complete the implementation.
/// But implementing multiplication of Peano numbers might be tricky.
/// Hint: it's ok to use recursion and previously implemented traits. And you
/// may want to break multiplication into many additions.
<<<<<<< HEAD
/// 
=======
///
>>>>>>> 9b907812
/// ```no_run
/// impl Mul for Peano {
///     todo!()
/// }
/// ```
///
/// You should pass following tests after successfully implemented contents above.
<<<<<<< HEAD
/// ```no_run
=======
/// ```rust
>>>>>>> 9b907812
/// mod test_peano {
///     use super::*;
///
///     pub fn check_one_add_one() {
///         let peano_1: Peano = 1.into();
///         let peano_2: Peano = 2.into();
///         assert_eq!(peano_1.clone() + peano_1, peano_2);
///     }
///
///     pub fn check_three_minus_one() {
///         let peano_1: Peano = 1.into();
///         let peano_2: Peano = 2.into();
///         let peano_3: Peano = 3.into();
///         assert_eq!(peano_3 - peano_1, peano_2);
///     }
///
///     pub fn check_three_mult_four() {
///         let peano_3: Peano = 3.into();
///         let peano_4: Peano = 4.into();
///         let peano_12: Peano = 12.into();
///         assert_eq!(peano_3 * peano_4, peano_12);
///     }
/// }
/// ```
///
/// ### Church numeral
/// Church numeral is yet another way to define natural number, but it originates
/// from Lambda calculus and is based on pure function.
///
/// **A Church number is a function that "takes a function and returns another function".**
///
/// It would be super easy to write out its definition in a language where function
/// is first-class member.
///
<<<<<<< HEAD
/// ```
=======
/// ```rust
>>>>>>> 9b907812
/// type Church = function(function)->function; // Pseudo code, don't try to run it.
/// ```
///
/// But, how could we pass a function as an argument in Rust? Use trait `Fn` of
/// course. You should be aware of the fact that we aren't going to use `FnOnce` and
/// `FnMut` because we require that function passed as arguments could be called
/// arbitrary times and we do not need mutability.
///
/// However, `Fn` is just a trait, not a concrete type. So we should not pass "Fn",
/// but "a value with a type that implements trait `Fn`".
/// Here's two choices, using `impl` or using `dyn`. `impl` uses static dispatch,
/// and `dyn` uses dynamic dispatch.
/// We choose `dyn` here. So a type that implements trait `Fn` could be written
/// as `dyn Fn` anonymously.
<<<<<<< HEAD
/// 
/// ```
=======
///
/// ```rust
>>>>>>> 9b907812
/// type Church = dyn Fn(dyn Fn) -> dyn Fn; // Pseudo code, don't try to run it.
/// ```
///
/// But here's a problem: a dynamic dispatched value's size could not be known
/// in compile time. That's to say, rustc do not know its memory layout and thus
/// couldn't allocate memory for it statically.
/// Then `Rc` or `Box` come for rescue. They are all smart pointers, but `Box`
/// allocate memory on heap. We do not need that extra behavior. `Rc` is enough.
/// (Remember that `Rc` is a smart pointer with fixed size regardless what type
/// it wraps.) You should make compiler happy, always.
///
/// ```rust
/// type Church = Rc<dyn Fn(Rc<dyn Fn>) -> Rc<dyn Fn>>; // Pseudo code.
/// ```
///
/// Last, we should add more information for trait `Fn`. We know that `Fn`
/// describes shared behaviors of some `functions`. So we should add parameter
/// type and returning type for `Fn`. However, they are useless for constructing
/// definition of Church numerals, so we use a Generic Type `T` to indicate that
/// we do not care much about what type does the function apply and return, we
/// only need a `function`.
<<<<<<< HEAD
/// 
/// ```
=======
///
/// ```rust
>>>>>>> 9b907812
/// // Turn `Fn` into `Fn(T)->T`.
/// pub type Church = Rc<dyn Fn(Rc<dyn Fn(T) -> T>) -> Rc<dyn Fn(T) -> T>>;
/// ```
///
/// So generic type could be used when don't want/needto care a specific type.
///
/// To illustrate this long type definition more clearly, we could expand this
/// line into several lines.
<<<<<<< HEAD
/// ```
=======
/// ```rust
>>>>>>> 9b907812
/// pub type Church<T> =
///     Rc<                             // Wrapper to make compiler happy.
///         dyn Fn                      // A function
///             (Rc<dyn Fn(T) -> T>)    // that takes a function
///           -> Rc<dyn Fn(T) -> T>     // and returns another function.
///     >;
/// ```
<<<<<<< HEAD
/// 
/// ```no_run
=======
///
/// ```rust
>>>>>>> 9b907812
/// pub type Church<T> = Rc<dyn Fn(Rc<dyn Fn(T) -> T>) -> Rc<dyn Fn(T) -> T>>;
/// ```
///
/// Zero is a natural number. So in Church numeral, it is a function.
/// We can call `zero` to get a Church number `zero`.
<<<<<<< HEAD
/// 
/// ```no_run
=======
///
/// ```rust
>>>>>>> 9b907812
/// pub fn zero<T: 'static>() -> Church<T> {
///    // This is a function(closure) that takes a function `_f` and returns
///    // another function `move |x| x`. Obviously this closure's type satisfies
///    // `Fn` trait because it doesn't have any side effect. And the whole
///    // closure's type satisfies `Fn` trait as well.
///    //
///    // `zero` is to apply a function `f` to `x` zero time.
///    Rc::new(move |_f| Rc::new(move |x| x))
/// }
<<<<<<< HEAD
/// 
/// 
=======
///
///
>>>>>>> 9b907812
/// // `one` is to apply a function `f` to `x` once.
/// pub fn one<T: 'static>() -> Church<T> {
///     Rc::new(move |f| Rc::new(move |x| f(x)))
/// }
///
<<<<<<< HEAD
=======
/// ```
/// ```no_run
>>>>>>> 9b907812
/// // `two` is to apply a function `f` to `x` twice.
/// pub fn two<T: 'static>() -> Church<T> {
///     todo!()
/// }
///
/// // `three` is to apply a function `f` to `x` three times.
/// pub fn three<T: 'static>() -> Church<T> {
///     todo!()
/// }
/// ```
///
/// Compute the successor of a Church number. Remember that the successor
/// of a natural number is a natural number, so you should expect to get
/// a Church number after calling `succ`.
///
/// Remember that a Church number is a function that takes a function and
/// returns a function. So you should give a closure that takes a function
/// or closure and return a function or closure.
///
/// Hint: successor of `n` is `n+1`. `n` means we have called function `f` on
/// `x` for n times, and we should call `f` on `x` once again to get `n+1`.
/// ```no_run
/// pub fn succ<T: 'static>(n: Church<T>) -> Church<T> {
///     todo!()
/// }
/// ```
///
/// Conversion between Rust `usize` and `Church`.
///
/// Why couldn't we just write "impl<T> From<usize> for Church<T>"?
/// Try it, look at what compiler of IDE says and get some knowledge of
/// `encapsulation` in Rust!
<<<<<<< HEAD
/// ```no_run
=======
/// ```rust
>>>>>>> 9b907812
/// pub fn from_usize<T: 'static>(n: usize) -> Church<T> {
///     let mut result = zero();
///     for _ in 0..n {
///         result = succ(result);
///     }
///     result
/// }
<<<<<<< HEAD
/// 
=======
///
>>>>>>> 9b907812
/// // Same reason, we cannot write `impl<T> Into<usize> for Church<T>`.
/// pub fn to_usize<T: 'static + Default>(n: Church<T>) -> usize {
///     let count = Rc::new(RefCell::new(0));
///     let c = Rc::clone(&count);
///
///     // We could utilize the function `f` itself to calculate how much layers
///     // we have gone through.
///     //
///     // i.e. we could have written `f` like this:
///     /*
///     let f: Rc<dyn Fn(T)->T> = Rc::new (
///         move|x| x
///     );
///     */
///     // But we choose to write like this to utilize `f` to convert the Church
///     // number (layers of functions) to a `usize` number.
///     let f: Rc<dyn Fn(T) -> T> = Rc::new(move |x| {
///         let mut count_mut = c.borrow_mut();
///         *count_mut += 1;
///         x
///     });
///
///     // Apply the function `n` times.
///     let result_f = n(f);
///
///     // Just pass a default value of `T` to `result_f`.
///     // After all, we care neither about the functionality of `f` nor
///     // the final value of that `T` typed value.
///     // We just want the "size effect" of `f` to count how much layers
///     // we have expanded.
///     let _ = result_f(Default::default());
///
///     let result = *count.borrow();
///     result
/// }
<<<<<<< HEAD
///
=======
/// ```
/// ```no_run
>>>>>>> 9b907812
/// // `add` is to add two Church numbers `n` and `m`.
/// // i.e. call `f` on `x` n times, and then another `m` times.
/// pub fn add<T: 'static>(n: Church<T>, m: Church<T>) -> Church<T> {
///     todo!()
/// }
///
/// // `mult`. Applying "calling `f` on `x` n times" m times.
/// pub fn mult<T: 'static>(n: Church<T>, m: Church<T>) -> Church<T> {
///     todo!()
/// }
///
/// // `exp`. Most difficult one.
/// // Well, try to get some inspiration from the type annotaion of `m`.
/// pub fn exp<T: 'static>(n: Church<T>, m: Church<Rc<dyn Fn(T) -> T>>) -> Church<T> {
///     todo!()
/// }
/// ```
///
/// You should pass following tests after implementing contents above.
<<<<<<< HEAD
/// ```no_run
=======
/// ```rust
>>>>>>> 9b907812
/// mod test_church {
///     use super::*;
///     type T = ();
///
///     fn id(n: usize) -> usize {
///         to_usize(from_usize::<()>(n))
///     }
///
///     pub fn check_identity() {
///         assert_eq!(5, id(5));
///     }
///
///     pub fn check_zero() {
///         assert_eq!(0, to_usize(zero::<T>()));
///     }
///
///     pub fn check_one() {
///         assert_eq!(1, to_usize(one::<T>()));
///     }
///
///     pub fn check_two() {
///         assert_eq!(2, to_usize(two::<T>()));
///     }
///
///     pub fn check_three() {
///         assert_eq!(3, to_usize(three::<T>()))
///     }
///
///     pub fn zero_succ_is_one() {
///         assert_eq!(to_usize(one::<T>()), to_usize(succ(zero::<T>())))
///     }
///
///     pub fn one_succ_is_two() {
///         assert_eq!(to_usize(two::<T>()), to_usize(succ(one::<T>())))
///     }
///
///     pub fn two_succ_is_three() {
///         assert_eq!(to_usize(three::<T>()), to_usize(succ(two::<T>())))
///     }
///
///     pub fn plus_one_is_succ_once() {
///         assert_eq!(
///             to_usize(add(two::<T>(), one::<T>())),
///             to_usize(succ(two::<T>()))
///         )
///     }
///
///     pub fn plus_two_is_succ_twice() {
///         assert_eq!(
///             to_usize(add(one::<T>(), two::<T>())),
///             to_usize(succ(succ(one::<T>())))
///         )
///     }
///
///     pub fn two_plus_two_is_two_times_two() {
///         assert_eq!(
///             to_usize(add(two::<T>(), two::<T>())),
///             to_usize(mult(two::<T>(), two::<T>()))
///         )
///     }
///
///     pub fn church_add_1_2() {
///         let church_three: Church<T> = add(one::<T>(), two::<T>());
///         assert_eq!(to_usize(church_three), 3)
///     }
///
///     pub fn church_mult_2_3() {
///         let church_six: Church<T> = from_usize(6);
///         assert_eq!(
///             to_usize(church_six),
///             to_usize(mult(two::<T>(), three::<T>()))
///         );
///     }
///
///     pub fn church_exp_2_3() {
///         let church_eight: Church<T> = from_usize(8);
///         assert_eq!(to_usize(church_eight), to_usize(exp(two::<T>(), three())));
///     }
///
///     pub fn church_exp_3_5() {
///         let church_3: Church<T> = from_usize(3);
///         let church_5: Church<Rc<dyn Fn(T)->T>> = from_usize(5);
///         let church_243: Church<T> = from_usize(243);
///         assert_eq!(to_usize(church_243), to_usize(exp(church_3, church_5)))
///     }
/// }
///
/// fn main() {
///     use test_peano::*;
///     check_one_add_one();
///     check_three_minus_one();
///     check_three_mult_four();
///
///     use test_church::*;
///     check_identity();
///     check_zero();
///     check_one();
///     check_two();
///     check_three();
///     zero_succ_is_one();
///     one_succ_is_two();
///     two_succ_is_three();
///     plus_one_is_succ_once();
///     plus_two_is_succ_twice();
///     two_plus_two_is_two_times_two();
///     church_add_1_2();
///     church_mult_2_3();
///     church_exp_2_3();
///     church_exp_3_5();
///
///     println!("All tests passed!");
/// }
/// ```
use std::{
    cell::RefCell,
    ops::{Add, Mul, Sub},
    rc::Rc,
};

#[derive(Debug, Clone, PartialEq)]
enum Peano {
    O,            // Zero is natural number.
    S(Rc<Peano>), // Successor of a natural number is a natural number.
}

#[cfg(not(feature = "judge"))]
impl Peano {
    fn pred(self) -> Self {
        match self {
            Peano::O => Peano::O,
            Peano::S(p) => p.as_ref().clone(),
        }
    }

    fn succ(self) -> Self {
        Peano::S(Rc::new(self))
    }
}

#[cfg(not(feature = "judge"))]
impl From<usize> for Peano {
    fn from(value: usize) -> Self {
        match value {
            0 => Peano::O,
            n => Peano::S(Rc::new((n - 1).into())),
        }
    }
}

#[cfg(not(feature = "judge"))]
impl Into<usize> for Peano {
    fn into(self) -> usize {
        match self {
            Peano::O => 0,
            Peano::S(p) => 1 + Into::<usize>::into(p.as_ref().clone()),
        }
    }
}

impl Add for Peano {
    type Output = Peano;
    fn add(self, rhs: Self) -> Self::Output {
        match (self, rhs) {
            (Peano::O, Peano::O) => Peano::O,
            (Peano::O, rhs) => rhs,
            (lhs, Peano::O) => lhs,
            (lhs, rhs) => lhs.succ() + rhs.pred(),
        }
    }
}

#[cfg(not(feature = "judge"))]
impl Sub for Peano {
    type Output = Peano;
    fn sub(self, rhs: Self) -> Self::Output {
        match (self, rhs) {
            // This is the most tricky situation. Because there's no negative
            // number in Peano numerals (which is a kind of definition of
            // natural numbers) so we just return zero arbitrarily when there's
            // "0 - n"(n != 0).
            (Peano::O, _) => Peano::O,
            (lhs, Peano::O) => lhs,
            (Peano::S(l), Peano::S(r)) => l.as_ref().clone() - r.as_ref().clone(),
        }
    }
}

#[cfg(not(feature = "judge"))]
impl Mul for Peano {
    type Output = Peano;
    fn mul(self, rhs: Self) -> Self::Output {
        match self {
            Peano::O => Peano::O,
            Peano::S(n) => n.as_ref().clone() * rhs.clone() + rhs,
        }
    }
}

mod test_peano {
    use super::*;

    pub fn check_one_add_one() {
        let peano_1: Peano = 1.into();
        let peano_2: Peano = 2.into();
        assert_eq!(peano_1.clone() + peano_1, peano_2);
    }

    pub fn check_three_minus_one() {
        let peano_1: Peano = 1.into();
        let peano_2: Peano = 2.into();
        let peano_3: Peano = 3.into();
        assert_eq!(peano_3 - peano_1, peano_2);
    }

    pub fn check_three_mult_four() {
        let peano_3: Peano = 3.into();
        let peano_4: Peano = 4.into();
        let peano_12: Peano = 12.into();
        assert_eq!(peano_3 * peano_4, peano_12);
    }
}

pub type Church<T> = Rc<dyn Fn(Rc<dyn Fn(T) -> T>) -> Rc<dyn Fn(T) -> T>>;

pub fn zero<T: 'static>() -> Church<T> {
    // This is a function(closure) that takes a function `_f` and returns
    // another function `move |x| x`. Obviously this closure's type satisfies
    // `Fn` trait because it doesn't have any side effect. And the whole
    // closure's type satisfies `Fn` trait as well.
    //
    // `zero` is to apply a function `f` to `x` zero time.
    Rc::new(move |_f| Rc::new(move |x| x))
}

// `one` is to apply a function `f` to `x` once.
pub fn one<T: 'static>() -> Church<T> {
    Rc::new(move |f| Rc::new(move |x| f(x)))
}

// `two` is to apply a function `f` to `x` twice.
#[cfg(not(feature = "judge"))]
pub fn two<T: 'static>() -> Church<T> {
    Rc::new(move |f| Rc::new(move |x| f(f(x))))
}

// `three` is to apply a function `f` to `x` three times.
#[cfg(not(feature = "judge"))]
pub fn three<T: 'static>() -> Church<T> {
    Rc::new(move |f| Rc::new(move |x| f(f(f(x)))))
}

#[cfg(not(feature = "judge"))]
pub fn succ<T: 'static>(n: Church<T>) -> Church<T> {
    Rc::new(move |f| {
        let f_n = n(Rc::clone(&f));
        Rc::new(move |x| f(f_n(x)))
    })
}

pub fn from_usize<T: 'static>(n: usize) -> Church<T> {
    let mut result = zero();
    for _ in 0..n {
        result = succ(result);
    }
    result
}

// Same reason, we cannot write `impl<T> Into<usize> for Church<T>`.
pub fn to_usize<T: 'static + Default>(n: Church<T>) -> usize {
    let count = Rc::new(RefCell::new(0));
    let c = Rc::clone(&count);

    // We could utilize the function `f` itself to calculate how much layers
    // we have gone through.
    //
    // i.e. we could have written `f` like this:
    /*
    let f: Rc<dyn Fn(T)->T> = Rc::new (
        move|x| x
    );
    */
    // But we choose to write like this to utilize `f` to convert the Church
    // number (layers of functions) to a `usize` number.
    let f: Rc<dyn Fn(T) -> T> = Rc::new(move |x| {
        let mut count_mut = c.borrow_mut();
        *count_mut += 1;
        x
    });

    // Apply the function `n` times.
    let result_f = n(f);

    // Just pass a default value of `T` to `result_f`.
    // After all, we care neither about the functionality of `f` nor
    // the final value of that `T` typed value.
    // We just want the "size effect" of `f` to count how much layers
    // we have expanded.
    let _ = result_f(Default::default());

    let result = *count.borrow();
    result
}

// `add` is to add two Church numbers `n` and `m`.
// i.e. call `f` on `x` n times, and then another `m` times.
#[cfg(not(feature = "judge"))]
pub fn add<T: 'static>(n: Church<T>, m: Church<T>) -> Church<T> {
    Rc::new(move |f| {
        // Apply `f` n times first.
        let f_n = n(Rc::clone(&f));
        // And then apply `f` m times.
        let f_m = m(Rc::clone(&f));
        Rc::new(move |x| f_m(f_n(x)))
    })
}

// `mult`. Applying "calling `f` on `x` n times" m times.
#[cfg(not(feature = "judge"))]
pub fn mult<T: 'static>(n: Church<T>, m: Church<T>) -> Church<T> {
    Rc::new(move |f| {
        // Apply `f` n times first.
        let f_n = n(Rc::clone(&f));
        // And then apply "applying `f` n times" m times.
        let f_m_n = m(Rc::clone(&f_n));
        Rc::new(move |x| f_m_n(x))
    })
}

// `exp`. Most difficult one.
// Well, try to get some inspiration from the type annotaion of `m`.
#[cfg(not(feature = "judge"))]
pub fn exp<T: 'static>(n: Church<T>, m: Church<Rc<dyn Fn(T) -> T>>) -> Church<T> {
    Rc::new(move |f| {
        let n: Church<T> = n.clone();
        let f_n_to_m = m(n)(f.clone());
        Rc::new(move |x| f_n_to_m(x))
    })
}

mod test_church {
    use super::*;
    type T = ();

    fn id(n: usize) -> usize {
        to_usize(from_usize::<()>(n))
    }

    pub fn check_identity() {
        assert_eq!(5, id(5));
    }

    pub fn check_zero() {
        assert_eq!(0, to_usize(zero::<T>()));
    }

    pub fn check_one() {
        assert_eq!(1, to_usize(one::<T>()));
    }

    pub fn check_two() {
        assert_eq!(2, to_usize(two::<T>()));
    }

    pub fn check_three() {
        assert_eq!(3, to_usize(three::<T>()))
    }

    pub fn zero_succ_is_one() {
        assert_eq!(to_usize(one::<T>()), to_usize(succ(zero::<T>())))
    }

    pub fn one_succ_is_two() {
        assert_eq!(to_usize(two::<T>()), to_usize(succ(one::<T>())))
    }

    pub fn two_succ_is_three() {
        assert_eq!(to_usize(three::<T>()), to_usize(succ(two::<T>())))
    }

    pub fn plus_one_is_succ_once() {
        assert_eq!(
            to_usize(add(two::<T>(), one::<T>())),
            to_usize(succ(two::<T>()))
        )
    }

    pub fn plus_two_is_succ_twice() {
        assert_eq!(
            to_usize(add(one::<T>(), two::<T>())),
            to_usize(succ(succ(one::<T>())))
        )
    }

    pub fn two_plus_two_is_two_times_two() {
        assert_eq!(
            to_usize(add(two::<T>(), two::<T>())),
            to_usize(mult(two::<T>(), two::<T>()))
        )
    }

    pub fn church_add_1_2() {
        let church_three: Church<T> = add(one::<T>(), two::<T>());
        assert_eq!(to_usize(church_three), 3)
    }

    pub fn church_mult_2_3() {
        let church_six: Church<T> = from_usize(6);
        assert_eq!(
            to_usize(church_six),
            to_usize(mult(two::<T>(), three::<T>()))
        );
    }

    pub fn church_exp_2_3() {
        let church_eight: Church<T> = from_usize(8);
        assert_eq!(to_usize(church_eight), to_usize(exp(two::<T>(), three())));
    }

    pub fn church_exp_3_5() {
        let church_3: Church<T> = from_usize(3);
        let church_5: Church<Rc<dyn Fn(T) -> T>> = from_usize(5);
        let church_243: Church<T> = from_usize(243);
        assert_eq!(to_usize(church_243), to_usize(exp(church_3, church_5)))
    }
}

fn main() {
    use test_peano::*;
    check_one_add_one();
    check_three_minus_one();
    check_three_mult_four();

    use test_church::*;
    check_identity();
    check_zero();
    check_one();
    check_two();
    check_three();
    zero_succ_is_one();
    one_succ_is_two();
    two_succ_is_three();
    plus_one_is_succ_once();
    plus_two_is_succ_twice();
    two_plus_two_is_two_times_two();
    church_add_1_2();
    church_mult_2_3();
    church_exp_2_3();
    church_exp_3_5();

    println!("All tests passed!");
}<|MERGE_RESOLUTION|>--- conflicted
+++ resolved
@@ -5,7 +5,6 @@
 /// ### How should you complete this section?
 /// Just read the file, complete it and run. You could submit this file once
 /// you see `All tests passed` after running `cargo run`.
-<<<<<<< HEAD
 /// 
 /// ### Implement natural number in another way.
 /// Natural number could be represented by unsigned number in Rust as well as in
@@ -18,47 +17,13 @@
 /// a specific associated type to another type in this section.
 /// 
 /// ### How to define a natural number with Peano Axiom?
-=======
-///
-/// ### Is Rust a functional programming language?
-/// 1. No, Rust is a instructional programming language.
-///    - (1) Because we have all these loops, variables and endless side-
-///        effects.
-///    - (2) Function is not first-class member in Rust. If we want to
-///        pass a function as an argument, you'll need keywords `dyn`
-///        and some wrapping helpers like `Rc` and `Box`, just to make
-///        compiler happy. After all, rustc need to arrange memory
-///        layout for you.
-///    - (3) ...
-///
-/// 2. Eh, Rust is like a functional programming language in some aspects.
-///    - (1) Rust have powerful functional-like functionalities (Hahaha).
-///        Like some common methods `for_each`, `map`, `reduce`, `filter`
-///        on iterators, and `match` pattern of course, which is one of
-///        the kernel concepts in common functional programming languages,
-///        and Rust integrated them into itself very well.
-///    - (2) When programming with Rust, you think differently from program-
-///        ming with C. When using C, you should always keep in your mind
-///        the layout of memory, which pointer points to heap, which memory
-///        should be freed to make your program behave well. In a word, you
-///        are manipulating "memory" in C. But in Rust, you're always mani-
-///        pulating `value` instead of "memory" itself directly. I mean,
-///        Rust has provided you with a layer of abstraction.
-///
-/// ### How to define a natural number?
->>>>>>> 9b907812
 /// A Peano definition of natural number is: a natural number is either zero,
 /// or successor of another natural number.
 ///
 /// So it's clear how to define a Peano style natural number representation in Rust.
 /// We choose to use `enum` as it coult hold different `states` of a type.
-<<<<<<< HEAD
-/// 
-/// ```no_run
-=======
-///
-/// ```rust
->>>>>>> 9b907812
+///
+/// ```rust
 /// #[derive(Debug, Clone, PartialEq)]
 /// enum Peano {
 ///     O,              // Zero is natural number.
@@ -76,11 +41,7 @@
 /// turn a numeral `42` into String "42". Or, we want to extract a numeral 42 directly
 /// from a JSON stream. Or, we could turn a Rust native `usize` value into Peano-style
 /// natural number. Then we could implement `From<usize>` trait for them.
-<<<<<<< HEAD
-/// ```
-=======
-/// ```rust
->>>>>>> 9b907812
+/// ```rust
 /// impl From<usize> for String;
 /// impl Into<usize> for JsonStream; // Pseudo type `JsonStream`.
 /// impl From<usize> for Peano;
@@ -126,11 +87,7 @@
 /// when we apply `+` to two `T` typed values.
 ///
 /// It's definition is:
-<<<<<<< HEAD
-/// ```
-=======
-/// ```rust
->>>>>>> 9b907812
+/// ```rust
 /// trait Add {
 ///     type Output;
 ///     fn add(self, rhs: Self) -> Self::Output;
@@ -146,13 +103,8 @@
 ///
 /// Then `fn add` tell Rust how to add these two values.
 /// After implementing `Add` for Peano, this piece of code should pass test.
-<<<<<<< HEAD
-/// 
-/// ```
-=======
-///
-/// ```rust
->>>>>>> 9b907812
+///
+/// ```rust
 /// let peano_2: Peano = 2.into();
 /// let peano_3: Peano = 3.into();
 /// let peano_5: Peano = 5.into();
@@ -160,13 +112,8 @@
 /// ```
 ///
 /// It's like rewriting `operator+` in C++, isn't it?
-<<<<<<< HEAD
-/// 
-/// ```no_run
-=======
-///
-/// ```rust
->>>>>>> 9b907812
+///
+/// ```rust
 /// impl Add for Peano {
 ///     type Output = Peano;
 ///     fn add(self, rhs: Self) -> Self::Output {
@@ -191,11 +138,7 @@
 /// But implementing multiplication of Peano numbers might be tricky.
 /// Hint: it's ok to use recursion and previously implemented traits. And you
 /// may want to break multiplication into many additions.
-<<<<<<< HEAD
-/// 
-=======
-///
->>>>>>> 9b907812
+///
 /// ```no_run
 /// impl Mul for Peano {
 ///     todo!()
@@ -203,11 +146,7 @@
 /// ```
 ///
 /// You should pass following tests after successfully implemented contents above.
-<<<<<<< HEAD
-/// ```no_run
-=======
-/// ```rust
->>>>>>> 9b907812
+/// ```rust
 /// mod test_peano {
 ///     use super::*;
 ///
@@ -242,11 +181,7 @@
 /// It would be super easy to write out its definition in a language where function
 /// is first-class member.
 ///
-<<<<<<< HEAD
-/// ```
-=======
-/// ```rust
->>>>>>> 9b907812
+/// ```rust
 /// type Church = function(function)->function; // Pseudo code, don't try to run it.
 /// ```
 ///
@@ -261,13 +196,8 @@
 /// and `dyn` uses dynamic dispatch.
 /// We choose `dyn` here. So a type that implements trait `Fn` could be written
 /// as `dyn Fn` anonymously.
-<<<<<<< HEAD
-/// 
-/// ```
-=======
-///
-/// ```rust
->>>>>>> 9b907812
+///
+/// ```rust
 /// type Church = dyn Fn(dyn Fn) -> dyn Fn; // Pseudo code, don't try to run it.
 /// ```
 ///
@@ -289,13 +219,8 @@
 /// definition of Church numerals, so we use a Generic Type `T` to indicate that
 /// we do not care much about what type does the function apply and return, we
 /// only need a `function`.
-<<<<<<< HEAD
-/// 
-/// ```
-=======
-///
-/// ```rust
->>>>>>> 9b907812
+///
+/// ```rust
 /// // Turn `Fn` into `Fn(T)->T`.
 /// pub type Church = Rc<dyn Fn(Rc<dyn Fn(T) -> T>) -> Rc<dyn Fn(T) -> T>>;
 /// ```
@@ -304,11 +229,7 @@
 ///
 /// To illustrate this long type definition more clearly, we could expand this
 /// line into several lines.
-<<<<<<< HEAD
-/// ```
-=======
-/// ```rust
->>>>>>> 9b907812
+/// ```rust
 /// pub type Church<T> =
 ///     Rc<                             // Wrapper to make compiler happy.
 ///         dyn Fn                      // A function
@@ -316,25 +237,15 @@
 ///           -> Rc<dyn Fn(T) -> T>     // and returns another function.
 ///     >;
 /// ```
-<<<<<<< HEAD
-/// 
-/// ```no_run
-=======
-///
-/// ```rust
->>>>>>> 9b907812
+///
+/// ```rust
 /// pub type Church<T> = Rc<dyn Fn(Rc<dyn Fn(T) -> T>) -> Rc<dyn Fn(T) -> T>>;
 /// ```
 ///
 /// Zero is a natural number. So in Church numeral, it is a function.
 /// We can call `zero` to get a Church number `zero`.
-<<<<<<< HEAD
-/// 
-/// ```no_run
-=======
-///
-/// ```rust
->>>>>>> 9b907812
+///
+/// ```rust
 /// pub fn zero<T: 'static>() -> Church<T> {
 ///    // This is a function(closure) that takes a function `_f` and returns
 ///    // another function `move |x| x`. Obviously this closure's type satisfies
@@ -344,23 +255,15 @@
 ///    // `zero` is to apply a function `f` to `x` zero time.
 ///    Rc::new(move |_f| Rc::new(move |x| x))
 /// }
-<<<<<<< HEAD
-/// 
-/// 
-=======
-///
-///
->>>>>>> 9b907812
+///
+///
 /// // `one` is to apply a function `f` to `x` once.
 /// pub fn one<T: 'static>() -> Church<T> {
 ///     Rc::new(move |f| Rc::new(move |x| f(x)))
 /// }
 ///
-<<<<<<< HEAD
-=======
 /// ```
 /// ```no_run
->>>>>>> 9b907812
 /// // `two` is to apply a function `f` to `x` twice.
 /// pub fn two<T: 'static>() -> Church<T> {
 ///     todo!()
@@ -393,11 +296,7 @@
 /// Why couldn't we just write "impl<T> From<usize> for Church<T>"?
 /// Try it, look at what compiler of IDE says and get some knowledge of
 /// `encapsulation` in Rust!
-<<<<<<< HEAD
-/// ```no_run
-=======
-/// ```rust
->>>>>>> 9b907812
+/// ```rust
 /// pub fn from_usize<T: 'static>(n: usize) -> Church<T> {
 ///     let mut result = zero();
 ///     for _ in 0..n {
@@ -405,11 +304,7 @@
 ///     }
 ///     result
 /// }
-<<<<<<< HEAD
-/// 
-=======
-///
->>>>>>> 9b907812
+///
 /// // Same reason, we cannot write `impl<T> Into<usize> for Church<T>`.
 /// pub fn to_usize<T: 'static + Default>(n: Church<T>) -> usize {
 ///     let count = Rc::new(RefCell::new(0));
@@ -445,12 +340,8 @@
 ///     let result = *count.borrow();
 ///     result
 /// }
-<<<<<<< HEAD
-///
-=======
 /// ```
 /// ```no_run
->>>>>>> 9b907812
 /// // `add` is to add two Church numbers `n` and `m`.
 /// // i.e. call `f` on `x` n times, and then another `m` times.
 /// pub fn add<T: 'static>(n: Church<T>, m: Church<T>) -> Church<T> {
@@ -470,11 +361,7 @@
 /// ```
 ///
 /// You should pass following tests after implementing contents above.
-<<<<<<< HEAD
-/// ```no_run
-=======
-/// ```rust
->>>>>>> 9b907812
+/// ```rust
 /// mod test_church {
 ///     use super::*;
 ///     type T = ();
